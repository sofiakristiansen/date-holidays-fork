--- conflicted
+++ resolved
@@ -63,21 +63,21 @@
     "_weekday": "Wed"
   },
   {
-<<<<<<< HEAD
+    "date": "2018-05-13 00:00:00",
+    "start": "2018-05-12T14:00:00.000Z",
+    "end": "2018-05-13T14:00:00.000Z",
+    "name": "Mother's Day",
+    "type": "observance",
+    "rule": "2nd sunday in May",
+    "_weekday": "Sun"
+  },
+  {
     "date": "2018-09-02 00:00:00",
     "start": "2018-09-01T14:00:00.000Z",
     "end": "2018-09-02T14:00:00.000Z",
     "name": "Father's Day",
     "type": "observance",
     "rule": "1st sunday in September",
-=======
-    "date": "2018-05-13 00:00:00",
-    "start": "2018-05-12T14:00:00.000Z",
-    "end": "2018-05-13T14:00:00.000Z",
-    "name": "Mother's Day",
-    "type": "observance",
-    "rule": "2nd sunday in May",
->>>>>>> 8a039da2
     "_weekday": "Sun"
   },
   {
