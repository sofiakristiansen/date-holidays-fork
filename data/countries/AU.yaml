holidays:
  # @attrib https://en.wikipedia.org/wiki/Public_holidays_in_Australia
  # @source https://info.australia.gov.au/about-australia/special-dates-and-events/public-holidays
  AU:
    names:
      en: Australia
    dayoff: sunday
    langs:
      - en
    zones:
      - Australia/Sydney
      - Australia/Lord_Howe
      - Antarctica/Macquarie
      - Australia/Hobart
      - Australia/Currie
      - Australia/Melbourne
      - Australia/Broken_Hill
      - Australia/Brisbane
      - Australia/Lindeman
      - Australia/Adelaide
      - Australia/Darwin
      - Australia/Perth
      - Australia/Eucla
    days:
      01-01 and if saturday,sunday then next monday:
        _name: 01-01
      01-26 if saturday,sunday then next monday:
        substitute: true
        name:
          en: Australia Day
      easter -2:
        _name: easter -2
      easter -1:
        _name: easter -1
      easter:
        _name: easter
      easter 1:
        _name: easter 1
      04-25:
        name:
          en: Anzac Day
      12-25 and if saturday then next monday if sunday then next tuesday:
        substitute: true
        _name: 12-25
      12-26 and if saturday then next monday if sunday then next tuesday:
        substitute: true
        _name: 12-26
<<<<<<< HEAD
      1st sunday in September:
        _name: Fathers Day
=======
      2nd sunday in May:
        _name: Mothers Day
>>>>>>> 8a039da2
        type: observance
    states:
      # @source https://www.legislation.act.gov.au/a/1958-19
      ACT:
        name: Australian Capital Territory
        zones:
          - Australia/Sydney
        days:
          2nd monday in March:
            name:
              en: Canberra Day
          04-25: false
          04-25 if sunday then next monday:
            substitute: true
            name:
              en: Anzac Day
          "2020-04-27":
            name:
              en: Declared public holiday
            type: public
          monday after 05-27:
            name:
              en: Reconciliation Day
          2nd monday in June:
            name:
              en: Queen's Birthday
          1st monday in October:
            name:
              en: Labour Day
      # @source https://www.legislation.nsw.gov.au/~/pdf/view/act/2010/115/whole
      NSW:
        name: New South Wales
        zones:
          - Australia/Sydney
        days:
          2nd monday in June:
            name:
              en: Queen's Birthday
          1st monday in August:
            name:
              en: Bank Holiday
            type: bank
          1st monday in October:
            name:
              en: Labour Day
      # @source https://legislation.nt.gov.au/en/Legislation/PUBLIC-HOLIDAYS-ACT-1981
      NT:
        name: Northern Territory
        zones:
          - Australia/Darwin
        days:
          easter: false
          04-25: false
          04-25 if sunday then next monday:
            substitute: true
            name:
              en: Anzac Day
          1st monday in May:
            name:
              en: May Day
          2nd monday in June:
            name:
              en: Queen's Birthday
          1st monday in August:
            name:
              en: Picnic Day
          1st monday in October: false
          12-24 19:00:
            _name: 12-24
          12-25 and if saturday then next monday if sunday then next tuesday: false
          12-25 if saturday then next monday if sunday then next tuesday:
            substitute: true
            _name: 12-25
          12-26 and if saturday then next monday if sunday then next tuesday: false
          12-26 if saturday then next monday if sunday then next tuesday:
            substitute: true
            _name: 12-26
          12-31 19:00:
            _name: 12-31
      # @source https://www.legislation.qld.gov.au/view/html/inforce/current/act-1983-018
      QLD:
        name: Queensland
        zones:
          - Australia/Brisbane
          - Australia/Lindeman
        days:
          04-25: false
          04-25 if sunday then next monday:
            substitute: true
            name:
              en: Anzac Day
          1st monday in May:
            name:
              en: Labour Day
          2nd monday in June: false
          1st monday in October:
            name:
              en: Queen's Birthday
          12-24 18:00:
            _name: 12-24
      # @source https://www.legislation.sa.gov.au/LZ/C/A/HOLIDAYS%20ACT%201910.aspx
      SA:
        name: South Australia
        zones:
          - Australia/Adelaide
        days:
          easter: false
          2nd monday in March:
            name:
              en: Adelaide Cup Day
          2nd monday in June:
            name:
              en: Queen's Birthday
          1st monday in October:
            name:
              en: Labour Day
          12-24 19:00:
            _name: 12-24
          12-25 and if saturday then next monday if sunday then next tuesday: false
          12-25 if saturday then next monday if sunday then next tuesday:
            substitute: true
            _name: 12-25
          12-26 and if saturday then next monday if sunday then next tuesday: false
          12-26 if saturday then next monday if sunday then next tuesday:
            substitute: true
            name: Proclamation Day
          12-31 19:00:
            _name: 12-31
      # @source https://www.legislation.tas.gov.au/view/html/inforce/current/act-2000-096
      TAS:
        name: Tasmania
        zones:
          - Australia/Hobart
        days:
          01-01 and if saturday,sunday then next monday: false
          01-01 if saturday then next monday if sunday then next tuesday:
            substitute: true
            _name: 01-01
          2nd monday in March:
            name:
              en: Eight Hours Day
          easter -1: false
          easter: false
          easter +2:
            name: Easter Tuesday
            type: optional
            note: Public Service employees or contract dependent
          2nd monday in June:
            name:
              en: Queen's Birthday
          1st monday in October: false
          12-26 and if saturday then next monday if sunday then next tuesday: false
          12-26 if saturday then next monday if sunday then next tuesday:
            substitute: true
            _name: 12-26
      # @source https://www.legislation.vic.gov.au/search?q=holidays&page=1&sort%5B_score%5D=desc&sort%5Btitle_az%5D=asc&queryType=title
      VIC:
        name: Victoria
        zones:
          - Australia/Melbourne
        days:
          2nd monday in March:
            name:
              en: Labour Day
          2nd monday in June:
            name:
              en: Queen's Birthday
          1st monday in October: false
          # introduced in 2015-08
          # @source http://www.gazette.vic.gov.au/gazette/Gazettes2015
          1st friday before October:
            name:
              en: AFL Grand Final Friday
            note: Date might differ as dependent on AFL schedule
          1st tuesday in November:
            name:
              en: Melbourne Cup
      # @source https://www.legislation.wa.gov.au/legislation/statutes.nsf/law_a639.html
      WA:
        name: Western Australia
        zones:
          - Australia/Perth
          - Australia/Eucla
        days:
          1st monday in March:
            name:
              en: Labour Day
          easter -1: false
          easter: false
          04-25: false
          04-25 and if saturday,sunday then next monday:
            substitute: true
            name:
              en: Anzac Day
          1st monday in June:
            name:
              en: Western Australia Day
          2nd monday in June: false
          monday before October:
            name:
              en: Queen's Birthday
            note: Might be on a different day; is proclaimed by Governor
          1st monday in October: false<|MERGE_RESOLUTION|>--- conflicted
+++ resolved
@@ -39,20 +39,18 @@
       04-25:
         name:
           en: Anzac Day
+      2nd sunday in May:
+        _name: Mothers Day
+        type: observance
+      1st sunday in September:
+        _name: Fathers Day
+        type: observance
       12-25 and if saturday then next monday if sunday then next tuesday:
         substitute: true
         _name: 12-25
       12-26 and if saturday then next monday if sunday then next tuesday:
         substitute: true
         _name: 12-26
-<<<<<<< HEAD
-      1st sunday in September:
-        _name: Fathers Day
-=======
-      2nd sunday in May:
-        _name: Mothers Day
->>>>>>> 8a039da2
-        type: observance
     states:
       # @source https://www.legislation.act.gov.au/a/1958-19
       ACT:
