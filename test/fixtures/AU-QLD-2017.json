[
  {
    "date": "2017-01-01 00:00:00",
    "start": "2016-12-31T14:00:00.000Z",
    "end": "2017-01-01T14:00:00.000Z",
    "name": "New Year's Day",
    "type": "public",
    "rule": "01-01 and if saturday,sunday then next monday",
    "_weekday": "Sun"
  },
  {
    "date": "2017-01-02 00:00:00",
    "start": "2017-01-01T14:00:00.000Z",
    "end": "2017-01-02T14:00:00.000Z",
    "name": "New Year's Day",
    "type": "public",
    "rule": "01-01 and if saturday,sunday then next monday",
    "_weekday": "Mon"
  },
  {
    "date": "2017-01-26 00:00:00",
    "start": "2017-01-25T14:00:00.000Z",
    "end": "2017-01-26T14:00:00.000Z",
    "name": "Australia Day",
    "type": "public",
    "rule": "01-26 if saturday,sunday then next monday",
    "_weekday": "Thu"
  },
  {
    "date": "2017-04-14 00:00:00",
    "start": "2017-04-13T14:00:00.000Z",
    "end": "2017-04-14T14:00:00.000Z",
    "name": "Good Friday",
    "type": "public",
    "rule": "easter -2",
    "_weekday": "Fri"
  },
  {
    "date": "2017-04-15 00:00:00",
    "start": "2017-04-14T14:00:00.000Z",
    "end": "2017-04-15T14:00:00.000Z",
    "name": "Easter Saturday",
    "type": "public",
    "rule": "easter -1",
    "_weekday": "Sat"
  },
  {
    "date": "2017-04-16 00:00:00",
    "start": "2017-04-15T14:00:00.000Z",
    "end": "2017-04-16T14:00:00.000Z",
    "name": "Easter Sunday",
    "type": "public",
    "rule": "easter",
    "_weekday": "Sun"
  },
  {
    "date": "2017-04-17 00:00:00",
    "start": "2017-04-16T14:00:00.000Z",
    "end": "2017-04-17T14:00:00.000Z",
    "name": "Easter Monday",
    "type": "public",
    "rule": "easter 1",
    "_weekday": "Mon"
  },
  {
    "date": "2017-04-25 00:00:00",
    "start": "2017-04-24T14:00:00.000Z",
    "end": "2017-04-25T14:00:00.000Z",
    "name": "Anzac Day",
    "type": "public",
    "rule": "04-25 if sunday then next monday",
    "_weekday": "Tue"
  },
  {
    "date": "2017-05-01 00:00:00",
    "start": "2017-04-30T14:00:00.000Z",
    "end": "2017-05-01T14:00:00.000Z",
    "name": "Labour Day",
    "type": "public",
    "rule": "1st monday in May",
    "_weekday": "Mon"
  },
  {
<<<<<<< HEAD
    "date": "2017-09-03 00:00:00",
    "start": "2017-09-02T14:00:00.000Z",
    "end": "2017-09-03T14:00:00.000Z",
    "name": "Father's Day",
    "type": "observance",
    "rule": "1st sunday in September",
=======
    "date": "2017-05-14 00:00:00",
    "start": "2017-05-13T14:00:00.000Z",
    "end": "2017-05-14T14:00:00.000Z",
    "name": "Mother's Day",
    "type": "observance",
    "rule": "2nd sunday in May",
>>>>>>> 8a039da2
    "_weekday": "Sun"
  },
  {
    "date": "2017-10-02 00:00:00",
    "start": "2017-10-01T14:00:00.000Z",
    "end": "2017-10-02T14:00:00.000Z",
    "name": "Queen's Birthday",
    "type": "public",
    "rule": "1st monday in October",
    "_weekday": "Mon"
  },
  {
    "date": "2017-12-24 18:00:00",
    "start": "2017-12-24T08:00:00.000Z",
    "end": "2017-12-24T14:00:00.000Z",
    "name": "Christmas Eve",
    "type": "public",
    "rule": "12-24 18:00",
    "_weekday": "Sun"
  },
  {
    "date": "2017-12-25 00:00:00",
    "start": "2017-12-24T14:00:00.000Z",
    "end": "2017-12-25T14:00:00.000Z",
    "name": "Christmas Day",
    "type": "public",
    "rule": "12-25 and if saturday then next monday if sunday then next tuesday",
    "_weekday": "Mon"
  },
  {
    "date": "2017-12-26 00:00:00",
    "start": "2017-12-25T14:00:00.000Z",
    "end": "2017-12-26T14:00:00.000Z",
    "name": "Boxing Day",
    "type": "public",
    "rule": "12-26 and if saturday then next monday if sunday then next tuesday",
    "_weekday": "Tue"
  }
]<|MERGE_RESOLUTION|>--- conflicted
+++ resolved
@@ -81,21 +81,21 @@
     "_weekday": "Mon"
   },
   {
-<<<<<<< HEAD
+    "date": "2017-05-14 00:00:00",
+    "start": "2017-05-13T14:00:00.000Z",
+    "end": "2017-05-14T14:00:00.000Z",
+    "name": "Mother's Day",
+    "type": "observance",
+    "rule": "2nd sunday in May",
+    "_weekday": "Sun"
+  },
+  {
     "date": "2017-09-03 00:00:00",
     "start": "2017-09-02T14:00:00.000Z",
     "end": "2017-09-03T14:00:00.000Z",
     "name": "Father's Day",
     "type": "observance",
     "rule": "1st sunday in September",
-=======
-    "date": "2017-05-14 00:00:00",
-    "start": "2017-05-13T14:00:00.000Z",
-    "end": "2017-05-14T14:00:00.000Z",
-    "name": "Mother's Day",
-    "type": "observance",
-    "rule": "2nd sunday in May",
->>>>>>> 8a039da2
     "_weekday": "Sun"
   },
   {
