--- conflicted
+++ resolved
@@ -1,9 +1,5 @@
 {
-<<<<<<< HEAD
   "version": "2018-12-04",
-=======
-  "version": "2018-11-18",
->>>>>>> 3c858381
   "license": "CC-BY-SA-3",
   "holidays": {
     "AD": {
